--- conflicted
+++ resolved
@@ -7,7 +7,7 @@
 template<class Candidate>
 class Population : private std::vector<Candidate> {
   bool sorted = false;
-  std::mutex mtx{};
+  mutable std::mutex mtx{};
 
   static_assert(std::is_default_constructible<Candidate>::value,
       "The Candidate type needs to provide a default constructor.");
@@ -171,6 +171,7 @@
   /** \brief Retrieves a candidate chosen using uniform random selection. */
   template<class Rng = decltype(rng)>
   const Candidate& NOINLINE randomSelect(Rng& rng = rng) {
+    std::lock_guard<std::mutex> lock(mtx);
     std::uniform_int_distribution<size_t> dist{0, size() - 1};
     return (*this)[dist(rng)];
   }
@@ -202,6 +203,7 @@
     static thread_local std::discrete_distribution<size_t> iDist{};
     static thread_local size_t last_sz = 0;
     static thread_local std::vector<double> probs{};
+    std::lock_guard<std::mutex> lock(mtx);
     size_t sz = size();
     if(sz != last_sz) {
       probs.clear();
@@ -211,7 +213,6 @@
       iDist = std::discrete_distribution<size_t>(probs.begin(), probs.end());
       last_sz = sz;
     }
-    std::lock_guard<std::mutex> lock(mtx);
     ensureSorted();
     return (*this)[iDist(rng)];
   }
@@ -251,33 +252,30 @@
    * Applicable only if the fitness type of `Candidate` allows total ordering
    * using `operator<`. This method generates an error at compile time in
    * specializations for which this condition is not satisfied. */
-<<<<<<< HEAD
   void trim(size_t newSize) {
+    if(size() <= newSize)
+      return;
+    std::lock_guard<std::mutex> lock(mtx);
     ensureSorted();
-=======
-  Population<Candidate>& trim(size_t newSize) {
->>>>>>> 66515c97
-    std::lock_guard<std::mutex> lock(mtx);
-    ensureSorted();
-    if(size() > newSize)
-      this->resize(newSize);
+    this->resize(newSize);
   }
 
   /** \brief Reduces the population to a maximum size given by the argument,
    * using random selection if the latter is smaller. */
   template<class Rng = decltype(rng)>
   void randomTrim(size_t newSize, Rng& rng = rng) {
-    std::lock_guard<std::mutex> lock(mtx);
-    if(size() > newSize) {
-      std::shuffle(begin(), end(), rng);
-      this->resize(newSize);
-    }
+    if(size() <= newSize)
+      return;
+    std::lock_guard<std::mutex> lock(mtx);
+    std::shuffle(begin(), end(), rng);
+    this->resize(newSize);
   }
 
   /** \brief Returns the number of `Candidate`s in this population dominated by
    * a given `Candidate`. */
   friend size_t operator<< (const Candidate& c, const Population<Candidate>& pop) {
     size_t cnt = 0;
+    std::lock_guard<std::mutex> lock(pop.mtx);
     for(auto& cmp : pop)
       if(c << cmp)
         cnt++;
@@ -288,6 +286,7 @@
    * dominate a given `Candidate`. */
   friend size_t operator<< (const Population<Candidate>& pop, const Candidate& c) {
     size_t cnt = 0;
+    std::lock_guard<std::mutex> lock(pop.mtx);
     for(auto& cmp : pop)
       if(cmp << c)
         cnt++;
@@ -297,6 +296,7 @@
   /** \brief Returns a nondominated subset of this population. */
   Population<Candidate> front() {
     Population<Candidate> ret{};
+    std::lock_guard<std::mutex> lock(mtx);
     for(auto& c : *this)
       if(*this << c == 0)
         ret.add(c);
