--- conflicted
+++ resolved
@@ -59,19 +59,11 @@
    * It is the user's responsibility not to use the references beyond their
    * scope. They are invalidated by operations which modify the original
    * population, namely all operations adding, removing, and reordering its
-<<<<<<< HEAD
-   * elements.  This includes \link gen::OrdPopulation::rankSelect()
-   * rankSelect() \endlink, which needs to sort the contents for its
-   * operation, and reserve(), which may move the contents to a new memory
-   * location. */
-  using Ref = Population<CBase, true>;
-=======
    * elements.  This includes functions like \link
    * gen::OrdPopulation::rankSelect() rankSelect() \endlink, which needs to
    * sort the contents for its operation, and reserve(), which may move the
    * contents to a new memory location. */
-  typedef Population<CBase, true> Ref;
->>>>>>> ea5af72d
+  using Ref = Population<CBase, true>;
 
   /** \brief A corresponding "value population", a helper type for functions
    * returning a selection from an existing population by value.
